--- conflicted
+++ resolved
@@ -8,15 +8,8 @@
 
 - name: author
   schema:
-<<<<<<< HEAD
-    oneOf:
-      - string
-      - arrayOf: string
+    maybeArrayOf: string
   description: "Author or authors of the document"
-=======
-    maybeArrayOf: string
-  description: "Identifies the author or authors of the document"
->>>>>>> b1d2eba7
 
 - name: date
   schema: string
